use std::sync::Arc;
use vulkano::{
    buffer::{Buffer, BufferContents, BufferCreateInfo, BufferUsage},
    command_buffer::{
        allocator::StandardCommandBufferAllocator,
        AutoCommandBufferBuilder,
        CommandBufferUsage,
        RenderPassBeginInfo,
        SubpassBeginInfo,
        SubpassContents
    },
    device::{
        physical::PhysicalDeviceType,
        Device,
        DeviceCreateInfo,
        DeviceExtensions,
        QueueCreateInfo,
        QueueFlags
    },
    image::{view::ImageView, Image, ImageUsage},
    instance::{Instance, InstanceCreateFlags, InstanceCreateInfo},
    memory::allocator::{AllocationCreateInfo, MemoryTypeFilter, StandardMemoryAllocator},
    pipeline::{
        graphics::{
            color_blend::{ColorBlendAttachmentState, ColorBlendState},
            input_assembly::{InputAssemblyState, PrimitiveTopology},
            multisample::MultisampleState,
            rasterization::RasterizationState,
            vertex_input::{Vertex, VertexDefinition},
            viewport::{Viewport, ViewportState},
            GraphicsPipelineCreateInfo
        },
        layout::PipelineDescriptorSetLayoutCreateInfo,
        DynamicState,
        GraphicsPipeline,
        PipelineLayout,
        PipelineShaderStageCreateInfo
    },
    render_pass::{Framebuffer, FramebufferCreateInfo, RenderPass, Subpass},
    swapchain::{acquire_next_image, Surface, Swapchain, SwapchainCreateInfo, SwapchainPresentInfo},
    sync::{self, GpuFuture},
    Validated, VulkanError, VulkanLibrary
};
use winit::{
    event::{Event, WindowEvent},
    event_loop::{ControlFlow, EventLoop},
    window::WindowBuilder
};


fn main()
{
    let event_loop = EventLoop::new();

    // initialize vulkan and select a physical device

    let library = VulkanLibrary::new().unwrap();
    // get extensions need to draw to the window surface - "window-drawing" functions are not core;
    // therefore, they must be gotten and enabled manually
    let required_extensions = Surface::required_extensions(&event_loop);
    let instance = Instance::new(
        library,
        InstanceCreateInfo
        {
            flags: InstanceCreateFlags::ENUMERATE_PORTABILITY,  // allow for MoltenVK
            enabled_extensions: required_extensions,
            ..Default::default()
        }
    )
    .unwrap();


    // "Arc" provides a succinct way to count references to shared data - Arc is thread safe
    let window = Arc::new(WindowBuilder::new().build(&event_loop).unwrap());
    // surface defines where on the window can be drawn
    //
    // 'window.clone()' increments the reference count for the Arc
    let surface = Surface::from_window(instance.clone(), window.clone()).unwrap();


    // extensions specify the capabilities needed by the program
    let device_extensions = DeviceExtensions
    {
        khr_swapchain: true,
        ..DeviceExtensions::empty()
    };


    // choose the physical device to use
    let (physical_device, queue_family_index) = instance
        .enumerate_physical_devices()
        .unwrap()
        .filter(|p|
        {
            p.supported_extensions().contains(&device_extensions)
        })
        .filter_map(|p|
        {
            // queue families are used to execute draw commands
            //
            // multiple queues can be allocated to allow for parallelization
            p.queue_family_properties()
                .iter()
                .enumerate()
                .position(|(i, q)|
                {
                    // select a queue family which supports graphics operations
                    q.queue_flags.intersects(QueueFlags::GRAPHICS)
                    // ensures selection of a queue family which can draw to the surface, as well
                        && p.surface_support(i as u32, &surface).unwrap_or(false)
                })
                .map(|i| (p, i as u32))
        })
        .min_by_key(|(p, _)|
        {
            match p.properties().device_type
            {
                PhysicalDeviceType::DiscreteGpu => 0,
                PhysicalDeviceType::IntegratedGpu => 1,
                PhysicalDeviceType::VirtualGpu => 2,
                PhysicalDeviceType::Cpu => 3,
                PhysicalDeviceType::Other => 4,
                _ => 5
            }
        })
        .expect("No suitable physical device found!");

    println!(
        "Using device: {} (type: {:?})",
        physical_device.properties().device_name,
        physical_device.properties().device_type
    );


    // initialize selected virtual device for interfacing with physical
    let (device, mut queues) = Device::new(
        physical_device,
        DeviceCreateInfo
        {
            // features and extensions program needs
            enabled_extensions: device_extensions,
            // queues which will be used
            queue_create_infos: vec![QueueCreateInfo
            {
                queue_family_index,
                ..Default::default()
            }],
            ..Default::default()
        }
    )
    .unwrap();

    // collect received queues
    let queue = queues.next().unwrap();


    // allocate swapchain and images
    //
    // swapchain holds the space where image data will be written
    let (mut swapchain, images) = {
        // get surface's capabilities for swapchain creation
        let surface_capabilities = device
            .physical_device()
            .surface_capabilities(&surface, Default::default())
            .unwrap();

        // choose image format
        let image_format = device
            .physical_device()
            .surface_formats(&surface, Default::default())
            .unwrap()[0]
            .0;

        Swapchain::new(
            device.clone(),
            surface,
            SwapchainCreateInfo
            {
                // minimum number of images required by the program - must have at least 2 for
                // fullscreen
                min_image_count: surface_capabilities.min_image_count.max(2),
                image_format,
                image_extent: window.inner_size().into(),
                image_usage: ImageUsage::COLOR_ATTACHMENT,
                composite_alpha: surface_capabilities
                    .supported_composite_alpha
                    .into_iter()
                    .next()
                    .unwrap(),
                ..Default::default()
            }
        ).unwrap()
    };


    let memory_allocator = Arc::new(StandardMemoryAllocator::new_default(device.clone()));


<<<<<<< HEAD
=======
    // allocate buffers for storing shape
    #[derive(BufferContents, Vertex)]
    #[repr(C)]  // force compiler to honor our chosen layout for vertices
    struct Vertex
    {
        #[format(R32G32_SFLOAT)]
        position: [f32; 2]
    }

    let vertices = [
        Vertex
        {
            position: [-0.5, -0.5]
        },
        Vertex
        {
            position: [-0.5, 0.5]
        },
        Vertex
        {
            position: [0.5, -0.5]
        },
        Vertex
        {
            position: [0.5, 0.5]
        }
    ];
    let vertex_buffer = Buffer::from_iter(
        memory_allocator,
        BufferCreateInfo
        {
            usage: BufferUsage::VERTEX_BUFFER,
            ..Default::default()
        },
        AllocationCreateInfo
        {
            memory_type_filter: MemoryTypeFilter::PREFER_DEVICE
                | MemoryTypeFilter::HOST_SEQUENTIAL_WRITE,
            ..Default::default()
        },
        vertices
    )
    .unwrap();


>>>>>>> 95126371
    // create vertex and fragment shaders
    mod vs
    {
        vulkano_shaders::shader!
        {
            ty: "vertex",
            src: r"
                #version 450

                layout(location = 0) in vec2 position;

                void main()
                {
                    gl_Position = vec4(position, 0.0, 1.0);
                }
            "
        }
    }

    mod fs
    {
        vulkano_shaders::shader!
        {
            ty: "fragment",
            src: r"
                #version 450

                layout(location = 0) out vec4 f_color;

                void main()
                {
                    f_color = vec4(0.0, 0.0, 0.0, 1.0);
                }
            "
        }
    }


    // create render pass - defines image layout and where colors, depth and/or stencil info will
    // be written
    let render_pass = vulkano::single_pass_renderpass!(
        device.clone(),
        attachments:
        {
            // 'color' is name of attachment
            color:
            {
                format: swapchain.image_format(),
                // 'samples' relates to the coloring of pixels, more samples will give a better
                // image
                samples: 1,  // increase to enable antialiasing
                // clear contents of attachment when drawing begins
                load_op: Clear,
                // store output of draw in 'actual' image
                store_op: Store
            }
        },
        pass:
        {
            color: [color],
            // no depth-stencil
            depth_stencil: {}
        }
    )
    .unwrap();


    // describes how an operation will be performed; in this case, how the program will produce its
    // graphics
    let pipeline = {
        // load shaders (i.e. vertex and fragment shaders defined above)
        let vs = vs::load(device.clone())
            .unwrap()
            .entry_point("main")
            .unwrap();
        let fs = fs::load(device.clone())
            .unwrap()
            .entry_point("main")
            .unwrap();

        let vertex_input_state = Vertex::per_vertex()
            .definition(&vs.info().input_interface)
            .unwrap();

        // list of shader stages
        let stages = [
            PipelineShaderStageCreateInfo::new(vs),
            PipelineShaderStageCreateInfo::new(fs)
        ];

        // define pipeline layout - describes locations, types, and pushes constants
        //
        // many pipelines can share resources; therefore, it is more efficient to maximize the
        // resources which are shared between pipelines
        let layout = PipelineLayout::new(
            device.clone(),
            PipelineDescriptorSetLayoutCreateInfo::from_stages(&stages)
                .into_pipeline_layout_create_info(device.clone())
                .unwrap()
        )
        .unwrap();

        let subpass = Subpass::from(render_pass.clone(), 0).unwrap();

        GraphicsPipeline::new(
            device.clone(),
            None,
            GraphicsPipelineCreateInfo
            {
                stages: stages.into_iter().collect(),
                // defines how vertex data is read into the shader from the buffer
                vertex_input_state: Some(vertex_input_state),
<<<<<<< HEAD
                // defines arrangement of vertices into primitives - default is a triangle
=======
                // defines arrangement of vertices into primitives - TriangleStrip is used when
                // there are multiple (2 or more) triangles which share an edge
>>>>>>> 95126371
                input_assembly_state: Some(InputAssemblyState
                {
                    topology: PrimitiveTopology::TriangleStrip,
                    ..Default::default()
                }),
                // defines transforms and trimming to fit primities into the framebuffer
                viewport_state: Some(ViewportState::default()),
                // defines culling of polygons into pixel rasters - default does not cull
                rasterization_state: Some(RasterizationState::default()),
                // defines conversion of multiple fragment shaders samples into on pixel value
                multisample_state: Some(MultisampleState::default()),
                // defines the combination of existing pixel values with new ones
                color_blend_state: Some(ColorBlendState::with_attachment_states(
                    subpass.num_color_attachments(),
                    ColorBlendAttachmentState::default()
                )),
                dynamic_state: [DynamicState::Viewport].into_iter().collect(),
                subpass: Some(subpass.into()),
                ..GraphicsPipelineCreateInfo::layout(layout)
            }
        ).unwrap()
    };


    let mut viewport = Viewport
    {
        offset: [0.0, 0.0],
        extent: [0.0, 0.0],
        depth_range: 0.0..=1.0
    };


    // allocate framebuffers

    // creates a different framebuffer for each image
    let mut framebuffers =
        window_size_dependent_setup(&images, render_pass.clone(), &mut viewport);

    // create a command buffer allocator for managing the buffers
    let command_buffer_allocator =
        StandardCommandBufferAllocator::new(device.clone(), Default::default());


    // end of vulkan initialization

    // for detecting window resize
    let mut recreate_swapchain = false;

    // store command submission of previous frame
    let mut previous_frame_end = Some(sync::now(device.clone()).boxed());


    // game assets
    // allocate buffers for storing shape
    #[derive(BufferContents, Clone, Vertex)]
    #[repr(C)]  // force compiler to honor our chosen layout for vertices
    struct Vertex
    {
        #[format(R32G32_SFLOAT)]
        position: [f32; 2]
    }

    let mut ball = [
        Vertex
        {
            position: [-0.01, -0.015]
        },
        Vertex
        {
            position: [-0.01, 0.015]
        },
        Vertex
        {
            position: [0.01, -0.015]
        },
        Vertex
        {
            position: [0.01, 0.015]
        }
    ];
    let vertex_buffer = Buffer::from_iter(
        memory_allocator.clone(),
        BufferCreateInfo
        {
            usage: BufferUsage::VERTEX_BUFFER,
            ..Default::default()
        },
        AllocationCreateInfo
        {
            memory_type_filter: MemoryTypeFilter::PREFER_DEVICE
                | MemoryTypeFilter::HOST_SEQUENTIAL_WRITE,
            ..Default::default()
        },
        ball.clone()
    ).unwrap();


    event_loop.run(move |event, _, control_flow|
    {
        match event
        {
            Event::WindowEvent
            {
                event: WindowEvent::CloseRequested,
                ..
            } => {
                *control_flow = ControlFlow::Exit;
            },
            Event::WindowEvent
            {
                event: WindowEvent::Resized(_),
                ..
            } => {
                recreate_swapchain = true;
            }
            Event::RedrawEventsCleared => {
                let image_extent: [u32; 2] = window.inner_size().into();

                // prevent drawing when screen size is 0 - occurs in windowing systems which allows
                // minimizing windows
                if image_extent.contains(&0)
                {
                    return;
                }

                // polls 'fences' which determine what has already been processed, and releases
                // resources
                previous_frame_end.as_mut().unwrap().cleanup_finished();

                // reallocate swapchain, framebuffers and dynamic state viewport if window has been
                // resized
                if recreate_swapchain
                {
                    let (new_swapchain, new_images) = swapchain
                        .recreate(SwapchainCreateInfo
                        {
                            image_extent,
                            ..swapchain.create_info()
                        })
                        .expect("Failed to recreate swapchain!");

                    swapchain = new_swapchain;

                    // redirect reference to old swapchain to new swapchain for framebuffers
                    framebuffers = window_size_dependent_setup(
                        &new_images,
                        render_pass.clone(),
                        &mut viewport
                    );

                    recreate_swapchain = false;
                }

                // acquire an image from the swapchain which is ready to be drawn onto
                let (image_index, suboptimal, acquire_future) =
                    match acquire_next_image(swapchain.clone(), None).map_err(Validated::unwrap)
                    {
                        Ok(r) => r,
                        Err(VulkanError::OutOfDate) => {
                            recreate_swapchain = true;
                            return;
                        },
                        Err(e) => panic!("Failed to acquire next image: {e}")
                    };

                // detect if the acquired image is 'suboptimal' - this can cause the image to not
                // display as expected for a number of reasons; resized window, for example
                if suboptimal
                {
                    recreate_swapchain = true;
                }

                // build a command buffer to which commands can be submitted - expensive, but is
                // expected to be optimized
                //
                // command buffers only execute commands within a given queue family
                let mut builder = AutoCommandBufferBuilder::primary(
                    &command_buffer_allocator,
                    queue.queue_family_index(),
                    CommandBufferUsage::OneTimeSubmit
                )
                .unwrap();

                builder
                    // enter the render pass
                    .begin_render_pass(
                        RenderPassBeginInfo
                        {
                            // clears the 'color' attachment with a blue color
                            //
                            // some attachments provide an 'AttachmentLoadOp::Clear' which can be
                            // used instead of a custom clear value
                            clear_values: vec![Some([1.0, 1.0, 1.0, 1.0].into())],
                            ..RenderPassBeginInfo::framebuffer(
                                framebuffers[image_index as usize].clone()
                            )
                        },
                        SubpassBeginInfo
                        {
                            contents: SubpassContents::Inline,
                            ..Default::default()
                        }
                    )
                    .unwrap()
                    .set_viewport(0, [viewport.clone()].into_iter().collect())
                    .unwrap()
                    .bind_pipeline_graphics(pipeline.clone())
                    .unwrap()
                    .bind_vertex_buffers(0, vertex_buffer.clone())
                    .unwrap()
                    // add draw command
                    .draw(vertex_buffer.len() as u32, 1, 0, 0)
                    .unwrap()
                    // leave the render pass
                    //
                    // if there are multiple subpasses, then 'next_subpass' can be used to jump to
                    // the next subpass
                    .end_render_pass(Default::default())
                    .unwrap();

                // finishing building command buffer
                let command_buffer = builder.build().unwrap();

                let future = previous_frame_end
                    .take()
                    .unwrap()
                    .join(acquire_future)
                    .then_execute(queue.clone(), command_buffer)
                    .unwrap()
                    // present the final image with 'then_swapchain_present' - does not
                    // automatically display the image to the screen, but submits a present command
                    // to the buffer
                    .then_swapchain_present(
                        queue.clone(),
                        SwapchainPresentInfo::swapchain_image_index(swapchain.clone(), image_index)
                    )
                    .then_signal_fence_and_flush();

                match future.map_err(Validated::unwrap)
                {
                    Ok(future) => {
                        previous_frame_end = Some(future.boxed());
                    }
                    Err(VulkanError::OutOfDate) => {
                        recreate_swapchain = true;
                        previous_frame_end = Some(sync::now(device.clone()).boxed());
                    }
                    Err(e) => {
                        panic!("Failed to flush future: {e}");
                    }
                }
            }
            _ => ()
        }
    });
}


fn window_size_dependent_setup(
    images: &[Arc<Image>],
    render_pass: Arc<RenderPass>,
    viewport: &mut Viewport
) -> Vec<Arc<Framebuffer>>
{
    let extent = images[0].extent();
    viewport.extent = [extent[0] as f32, extent[1] as f32];

    images
        .iter()
        .map(|image|
        {
            let view = ImageView::new_default(image.clone()).unwrap();
            Framebuffer::new(
                render_pass.clone(),
                FramebufferCreateInfo
                {
                    attachments: vec![view],
                    ..Default::default()
                }
            ).unwrap()
        })
        .collect::<Vec<_>>()
}<|MERGE_RESOLUTION|>--- conflicted
+++ resolved
@@ -196,54 +196,6 @@
     let memory_allocator = Arc::new(StandardMemoryAllocator::new_default(device.clone()));
 
 
-<<<<<<< HEAD
-=======
-    // allocate buffers for storing shape
-    #[derive(BufferContents, Vertex)]
-    #[repr(C)]  // force compiler to honor our chosen layout for vertices
-    struct Vertex
-    {
-        #[format(R32G32_SFLOAT)]
-        position: [f32; 2]
-    }
-
-    let vertices = [
-        Vertex
-        {
-            position: [-0.5, -0.5]
-        },
-        Vertex
-        {
-            position: [-0.5, 0.5]
-        },
-        Vertex
-        {
-            position: [0.5, -0.5]
-        },
-        Vertex
-        {
-            position: [0.5, 0.5]
-        }
-    ];
-    let vertex_buffer = Buffer::from_iter(
-        memory_allocator,
-        BufferCreateInfo
-        {
-            usage: BufferUsage::VERTEX_BUFFER,
-            ..Default::default()
-        },
-        AllocationCreateInfo
-        {
-            memory_type_filter: MemoryTypeFilter::PREFER_DEVICE
-                | MemoryTypeFilter::HOST_SEQUENTIAL_WRITE,
-            ..Default::default()
-        },
-        vertices
-    )
-    .unwrap();
-
-
->>>>>>> 95126371
     // create vertex and fragment shaders
     mod vs
     {
@@ -356,12 +308,8 @@
                 stages: stages.into_iter().collect(),
                 // defines how vertex data is read into the shader from the buffer
                 vertex_input_state: Some(vertex_input_state),
-<<<<<<< HEAD
-                // defines arrangement of vertices into primitives - default is a triangle
-=======
                 // defines arrangement of vertices into primitives - TriangleStrip is used when
                 // there are multiple (2 or more) triangles which share an edge
->>>>>>> 95126371
                 input_assembly_state: Some(InputAssemblyState
                 {
                     topology: PrimitiveTopology::TriangleStrip,
